--- conflicted
+++ resolved
@@ -23,7 +23,6 @@
 	"log"
 	"net/http"
 	"os"
-	"net/http"
 	"strings"
 	"sync"
 	"time"
@@ -100,12 +99,7 @@
 	// For claims:
 	Claim *ClaimConstraint `json:"claim"`
 
-<<<<<<< HEAD
-	BlobSize *BlobSizeConstraint
-=======
 	BlobSize *BlobSizeConstraint `json:"blobSize"`
-	Type     *BlobTypeConstraint `json:"type"`
->>>>>>> 3fb2a0be
 
 	// For permanodes:
 	Attribute *AttributeConstraint `json:"attribute"`
@@ -181,14 +175,6 @@
 	B  *Constraint `json:"b"` // only valid if Op == "not"
 }
 
-<<<<<<< HEAD
-=======
-type BlobTypeConstraint struct {
-	IsJSON  bool `json:"isJSON"`
-	IsImage bool `json:"isImage"` // chunk header looks like an image. likely just first chunk.
-}
-
->>>>>>> 3fb2a0be
 type BlobSizeConstraint struct {
 	Min int `json:"min"` // inclusive
 	Max int `json:"max"` // inclusive. if zero, ignored.
